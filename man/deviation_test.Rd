\name{deviation_test}
\alias{deviation_test}
\title{Deviation test}
\usage{
  deviation_test(curve_set, r_min = NULL, r_max = NULL,
    use_theo = TRUE, scaling = "qdir", measure = "max",
    savedevs = FALSE, ...)
}
\arguments{
  \item{scaling}{The name of the scaling to use. Options
  include 'none', 'q', 'qdir' and 'st'. 'qdir' is default.}

  \item{savedevs}{Logical. Should the global rank values
  k_i, i=1,...,nsim+1 be returned? Default: FALSE.}

  \item{curve_set}{A curve_set or an
  \code{\link[spatstat]{envelope}} object. If an envelope
  object is given, it must contain the summary functions
  from the simulated patterns which can be achieved by
  setting savefuns = TRUE when calling envelope().}

  \item{r_min}{The minimum radius to include.}

  \item{r_max}{The maximum radius to include.}

  \item{use_theo}{Whether to use the theoretical summary
  function or the mean of the simulations.}

  \item{measure}{The deviation measure to use. Default is
<<<<<<< HEAD
  'max'. Must be one of the following: 'max', 'int' or
  'int2'.}
=======
  'max'. Must be one of the following: 'max', 'int',
  'int2', 'MBD', 'MHRD', 'MMHRD', 'ISD' or 'MISD'.}

  \item{...}{Arguments to be passed to the measure
  function, if applicable.}
>>>>>>> 75fb19a2
}
\value{
  If 'savedevs=FALSE' (default), the p-value is returned.
  If 'savedevs=TRUE', then a list containing the p-value
  and calculated deviation measures u_i, i=1,...,nsim+1
  (where u_1 corresponds to the data pattern) is returned.
}
\description{
  Crop the curve set to the interval of distances [r_min,
  r_max], calculate residuals, scale the residuals and
  perform a deviation test with a chosen deviation measure.
}
\details{
  The deviation test is based on a test function T(r) and
  it works as follows:

  1) The test function estimated for the data, T_1(r), and
  for nsim simulations from the null model, T_2(r), ....,
  T_{nsim+1}(r), must be saved in 'curve_set' and given to
  the deviation_test function.

  2) The deviation_test function then \itemize{ \item Crops
  the functions to the chosen range of distances [r_min,
  r_max].  \item If the curve_set is not consist of
  residuals, i.e. curve_set$is_residual is FALSE, then the
  residuals d_i(r) = T_i(r) - T_0(r) are calculated, where
  T_0(r) is the expectation of T(r) under the null
  hypothesis.  If use_theo = TRUE, as T_0(r) the
  theoretical value given in the curve_set$theo is used, if
  it is given. Otherwise, T_0(r) is estimated by the mean
  of T_j(r), j=2,...,nsim+1.  \item Scales the residuals.
  Options are \itemize{ \item 'none' No scaling. Nothing
  done.  \item 'q' Quantile scaling.  \item 'qdir'
  Directional quantile scaling.  \item 'st' Studentised
  scaling.  } \item Calculates the global deviation measure
  u_i, i=1,...,nsim+1, see options for 'measure'.  \item
  Calculates the p-value. }
}
\examples{
## Testing complete spatial randomness (CSR)
#-------------------------------------------
require(spatstat)
pp <- unmark(spruces)
Generate nsim simulations under CSR, calculate L-function for the data and simulations
env <- envelope(pp, fun="Lest", nsim=999, savefuns=TRUE, correction="translate")
# The deviation test using the integral deviation measure
res <- deviation_test(env, measure = 'int')
res
# or
res <- deviation_test(env, r_min=0, r_max=7, measure='int')

## Random labeling test
#----------------------
mpp <- spruces
# T(r) = \\hat{L}_m(r), an estimator of the L_m(r) function
curve_set <- random_labelling(mpp, mtf_name = 'm', nsim=4999, r_min=0, r_max=9.5)
res <- deviation_test(curve_set, measure='int')
res
}
\references{
  Myllymäki, M., Grabarnik, P., Seijo, H. and Stoyan. D.
  (2013). Deviation test construction and power comparison
  for marked spatial point patterns. arXiv:1306.1028
}
<|MERGE_RESOLUTION|>--- conflicted
+++ resolved
@@ -27,16 +27,8 @@
   function or the mean of the simulations.}
 
   \item{measure}{The deviation measure to use. Default is
-<<<<<<< HEAD
   'max'. Must be one of the following: 'max', 'int' or
   'int2'.}
-=======
-  'max'. Must be one of the following: 'max', 'int',
-  'int2', 'MBD', 'MHRD', 'MMHRD', 'ISD' or 'MISD'.}
-
-  \item{...}{Arguments to be passed to the measure
-  function, if applicable.}
->>>>>>> 75fb19a2
 }
 \value{
   If 'savedevs=FALSE' (default), the p-value is returned.
