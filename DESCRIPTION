Package: spptest
Encoding: UTF-8
Authors@R: c(
    person(given = 'Henri', family = 'Seijo', role = c('aut', 'cre'),
    email = 'henri.seijo@iki.fi'),
    person(given = 'Mari', family = 'Myllymäki', role = c('aut', 'cre',
    'ths'),
    email = list('mari.myllymaki@aalto.fi', 'mari.j.myllymaki@gmail.com')),
    person(given = 'Tomáš', family = 'Mrkvička', role = c('aut'),
    email = 'mrkvicka.toma@gmail.com'),
    person(given = 'Pavel', family = 'Grabarnik', role = c('aut'),
    email = list('gpya@rambler.ru', 'pavel.grabarnik@gmail.com'))
    )
Version: 0.2
Date: 2013-06-24
License: GPL-3
Title: Spatial point process testing
Description: Envelope and deviation tests for spatial point patterns
Suggests:
    mvtnorm,
    marksummary,
<<<<<<< HEAD
=======
    fastdepth,
    ggplot2,
>>>>>>> 50b5aa11
    testthat
Collate:
    'crop.r'
    'curve-set.r'
    'deviation.r'
    'p-value.r'
    'residual.r'
    'scaling.r'
    'spptest-package.r'
    'summ-func.r'
    'wrapper.r'
    'envelopes.r'
    'plot-helper.r'
    'deviation_test.r'<|MERGE_RESOLUTION|>--- conflicted
+++ resolved
@@ -19,11 +19,7 @@
 Suggests:
     mvtnorm,
     marksummary,
-<<<<<<< HEAD
-=======
-    fastdepth,
     ggplot2,
->>>>>>> 50b5aa11
     testthat
 Collate:
     'crop.r'
